### REQUIRED
# The namespace of the collection. This can be a company/brand/organization or product namespace under which all
# content lives. May only contain alphanumeric lowercase characters and underscores. Namespaces cannot start with
# underscores or numbers and cannot contain consecutive underscores
namespace: octupus

# The name of the collection. Has the same character restrictions as 'namespace'
name: o4n_azure_fileshare

# The version of the collection. Must be compatible with semantic versioning
<<<<<<< HEAD
version: 3.0.7
=======
version: 3.1.0
>>>>>>> df605151

# The path to the Markdown (.md) readme file. This path is relative to the root of the collection
readme: README.md

# A list of the collection's content authors. Can be just the name or in the format 'Full Name <email> (url)
# @nicks:irc/im.site#channel'
authors:
- "Ed Scrimaglia <edscrimaglia@octupus.com>"


### OPTIONAL but strongly recommended
# A short summary description of the collection
description: Collection o4n_azure_fileshare helps apps to manage Azure FileShare Storage 

# Either a single license or a list of licenses for content inside of a collection. Ansible Galaxy currently only
# accepts L(SPDX,https://spdx.org/licenses/) licenses. This key is mutually exclusive with 'license_file'
license:
- "GPL-2.0-or-later"

# The path to the license file for the collection. This path is relative to the root of the collection. This key is
# mutually exclusive with 'license'
license_file: ''

# A list of tags you want to associate with the collection for indexing/searching. A tag name has the same character
# requirements as 'namespace' and 'name'
tags: ["automation", "azure", "octupus", "cloud"]

# Collections that this collection requires to be installed for it to be usable. The key of the dict is the
# collection label 'namespace.name'. The value is a version range
# L(specifiers,https://python-semanticversion.readthedocs.io/en/latest/#requirement-specification). Multiple version
# range specifiers can be set and are separated by ','
dependencies: {}

# The URL of the originating SCM repository
repository: https://github.com/OctupusCloud/collection_o4n_azure_fileshare

# The URL to any online docs
documentation: https://learn.microsoft.com/en-us/azure/storage/files/storage-files-introduction

# The URL to the homepage of the collection/project
homepage: https://www.octupus.com/

# The URL to the collection issue tracker
issues: http://example.com/issue/tracker

# A list of file glob-like patterns used to filter any files or directories that should not be included in the build
# artifact. A pattern is matched from the relative path of the file or directory of the collection directory. This
# uses 'fnmatch' to match the files or directories. Some directories and files like 'galaxy.yml', '*.pyc', '*.retry',
# and '.git' are always filtered
build_ignore: []<|MERGE_RESOLUTION|>--- conflicted
+++ resolved
@@ -8,11 +8,7 @@
 name: o4n_azure_fileshare
 
 # The version of the collection. Must be compatible with semantic versioning
-<<<<<<< HEAD
-version: 3.0.7
-=======
 version: 3.1.0
->>>>>>> df605151
 
 # The path to the Markdown (.md) readme file. This path is relative to the root of the collection
 readme: README.md
